--- conflicted
+++ resolved
@@ -7,8 +7,6 @@
 from typing import Callable
 from PySide6 import QtWidgets, QtGui, QtCore
 
-from async_helper import thread
-
 
 # Viewport margins left, top, right, bottom
 PHOTO_MARGINS = [20, 20, 20, 20]
@@ -82,6 +80,64 @@
             raise Exception
 
         self._position_label.setText(f"{pos}/{total}")
+
+
+class ReplaceableWaiter():
+    _waiting_thread: QtCore.QThread | None = None
+    _running_thread: QtCore.QThread | None = None
+
+    def submit_thread(self, t: QtCore.QThread):
+        t.finished.connect(self._thread_finished)
+
+        # If there's a thread running, insert a waiting thread
+        if self._running_thread:
+            logging.debug("Replacing waiting QThread")
+            self._waiting_thread = t
+
+        # Otherwise if there's no thread running, insert a running thread
+        else:
+            logging.debug("Inserting running QThread")
+            self._running_thread = t
+            self._running_thread.start()
+
+    def _thread_finished(self):
+        if self._running_thread is None:
+            return
+
+        self._running_thread.deleteLater()
+        logging.debug("Deleting finished QThread")
+        self._running_thread = None
+
+        # If there's a thread waiting, swap it out now we've run
+        if self._waiting_thread:
+            logging.debug("Replacing finished QThread")
+            self._running_thread = self._waiting_thread
+            self._waiting_thread = None
+            self._running_thread.start()
+
+
+class LoadFileThread(QtCore.QThread):
+    result_ready = QtCore.Signal(QtGui.QImage)
+
+    def __init__(self, read_fn, parent=None):
+        super().__init__(parent)
+
+        def run():
+            res = read_fn()
+            self.result_ready.emit(res)
+
+        self.run = run
+
+
+class PreloadFilesThread(QtCore.QThread):
+    def __init__(self, preload_coros: list=[], parent=None):
+        super().__init__(parent)
+
+        def run():
+            for c in preload_coros:
+                asyncio.run(c)
+
+        self.run = run
 
 
 class ImageViewer(QtWidgets.QWidget):
@@ -104,7 +160,8 @@
     _no_images_layout: NoMoreImages | None = None
     _overlay: Overlay | None = None
 
-    _thread: QtCore.QThread
+    _load_image_thread_replaceable_waiter = ReplaceableWaiter()
+    _preload_images_thread_replaceable_waiter = ReplaceableWaiter()
 
     back_to_landing_sig = QtCore.Signal()
     fullscreen_sig = QtCore.Signal()
@@ -122,7 +179,6 @@
             raise Exception
 
         self.layout.addWidget(self._gfxview)
-        self._thread = QtCore.QThread(self)
 
         # Event callbacks
         self.resizeEvent = self._on_resize
@@ -232,22 +288,6 @@
             raise Exception
         self._gfxview.resize(self.parentWidget().size())
         self._gfxview.viewport().resize(self._gfxview.maximumViewportSize())
-
-    class LoadFileThread(QtCore.QThread):
-        result_ready = QtCore.Signal(QtGui.QImage)
-
-        def __init__(self, read_fn, preload_coros: list=[], parent=None):
-            super().__init__(parent)
-
-            def run():
-                res = read_fn()
-                self.result_ready.emit(res)
-
-                for c in preload_coros:
-                    asyncio.run(c)
-
-            self.run = run
-
 
     def load_file(self, fileName, index=None):
         if self._gfxview:
@@ -296,15 +336,13 @@
             message = f'Read "{fileName}", {w}x{h}, Depth: {d} ({description})'
             logging.info(message)
 
-        # img = self._read_image(fileName)
-        t = self.LoadFileThread(lambda: self._read_image(fileName), self.get_preload_coros(), parent=self)
+        t = LoadFileThread(
+            lambda: self._read_image(fileName),
+            parent=self,
+        )
+    
         t.result_ready.connect(callback)
-
-        def finished():
-            t.deleteLater()
-        t.finished.connect(finished)
-
-        t.start()
+        self._load_image_thread_replaceable_waiter.submit_thread(t)
 
 
     @functools.lru_cache(maxsize=IMAGE_PRELOAD_MAX)
@@ -493,59 +531,51 @@
         Pre-read images asynchronously to fill up LRU cache for _read_image.
         Up to `IMAGE_PRELOAD_MAX`.
         """
+
+        t = PreloadFilesThread(
+            self.get_preload_coros(),
+            parent=self,
+        )
+    
+        self._preload_images_thread_replaceable_waiter.submit_thread(t)
+        return
+
+    def get_preload_coros(self):
+        """
+        Pre-read images asynchronously to fill up LRU cache for _read_image.
+        Up to `IMAGE_PRELOAD_MAX`.
+        """
         if not self._current_file or not self._ordered_files:
             logging.debug("Nothing to preread")
-            return
-
+            return []
+
+        preload_coros = []
         window_size = 0
         window_start = window_end = self._current_file[0]
         while window_size < IMAGE_PRELOAD_MAX - 1:
             # Check after current file (prefer)
             if window_end + 1 < len(self._ordered_files):
                 window_end += 1
-                thread.submit_async(
+                preload_coros.append(
                     self._read_image_async(self._ordered_files[window_end]),
-                    self._ordered_files[window_end]
                 )
                 window_size += 1
 
             # Check before current file
             if window_size < IMAGE_PRELOAD_MAX and window_start - 1 >= 0:
                 window_start -= 1
-                thread.submit_async(
+                preload_coros.append(
                     self._read_image_async(self._ordered_files[window_start]),
-                    self._ordered_files[window_start]
                 )
                 window_size += 1
 
-<<<<<<< HEAD
-        for i in range(window_start, window_end):
-            thread.submit_async(self._read_image_async(self._ordered_files[i]), self._ordered_files[i])
-
-    def get_preload_coros(self):
-        """
-        Pre-read images asynchronously to fill up LRU cache for _read_image.
-        Up to `IMAGE_PRELOAD_MAX`.
-        """
-        if not self._current_file or not self._ordered_files:
-            logging.debug("Nothing to preread")
-            return []
-
-        window_start = max(self._current_file[0] - int(IMAGE_PRELOAD_MAX / 2), 0)
-        window_end = min(
-            self._current_file[0] + int(IMAGE_PRELOAD_MAX / 2), len(self._ordered_files)
-        )
-
-        preload_coros = []
-        for i in range(window_start, window_end):
-            preload_coros.append(self._read_image_async(self._ordered_files[i]))
-
-        return preload_coros
-=======
             # Break if we've reached both ends of self._ordered_files
             if window_start == 0 and window_end == len(self._ordered_files) - 1:
                 break
->>>>>>> a68681a7
+
+        logging.debug(f"Preload window: {window_start}, {window_end}")
+
+        return preload_coros
             
 
     def load_folder(self, folder: str):
@@ -562,6 +592,7 @@
 
         self._current_file = 0, self._ordered_files[0]
         self.load_file(self._ordered_files[0], 0)
+        self.preload()
 
     def _next_photo(self):
         """
@@ -579,6 +610,7 @@
 
         self._current_file = next_idx, self._ordered_files[next_idx]
         self.load_file(self._ordered_files[next_idx], next_idx)
+        self.preload()
 
     def _prev_photo(self):
         """
@@ -596,6 +628,7 @@
 
         self._current_file = prev_idx, self._ordered_files[prev_idx]
         self.load_file(self._ordered_files[prev_idx], prev_idx)
+        self.preload()
 
     def _discard_current_photo(self):
         """
